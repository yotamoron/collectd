/**
 * collectd - src/rrdtool.c
 * Copyright (C) 2006,2007  Florian octo Forster
 *
 * This program is free software; you can redistribute it and/or modify it
 * under the terms of the GNU General Public License as published by the
 * Free Software Foundation; only version 2 of the License is applicable.
 *
 * This program is distributed in the hope that it will be useful, but
 * WITHOUT ANY WARRANTY; without even the implied warranty of
 * MERCHANTABILITY or FITNESS FOR A PARTICULAR PURPOSE.  See the GNU
 * General Public License for more details.
 *
 * You should have received a copy of the GNU General Public License along
 * with this program; if not, write to the Free Software Foundation, Inc.,
 * 51 Franklin St, Fifth Floor, Boston, MA  02110-1301 USA
 *
 * Authors:
 *   Florian octo Forster <octo at verplant.org>
 **/

#include "collectd.h"
#include "plugin.h"
#include "common.h"
#include "utils_avltree.h"

#if HAVE_PTHREAD_H
# include <pthread.h>
#endif

/*
 * Private types
 */
struct rrd_cache_s
{
	int    values_num;
	char **values;
	time_t first_value;
	time_t last_value;
	enum
	{
		FLAG_NONE   = 0x00,
		FLAG_QUEUED = 0x01
	} flags;
};
typedef struct rrd_cache_s rrd_cache_t;

struct rrd_queue_s
{
	char *filename;
	struct rrd_queue_s *next;
};
typedef struct rrd_queue_s rrd_queue_t;

/*
 * Private variables
 */
static int rra_timespans[] =
{
	3600,
	86400,
	604800,
	2678400,
	31622400
};
static int rra_timespans_num = STATIC_ARRAY_SIZE (rra_timespans);

static int *rra_timespans_custom = NULL;
static int rra_timespans_custom_num = 0;

static char *rra_types[] =
{
	"AVERAGE",
	"MIN",
	"MAX"
};
static int rra_types_num = STATIC_ARRAY_SIZE (rra_types);

static const char *config_keys[] =
{
	"CacheTimeout",
	"CacheFlush",
	"DataDir",
	"StepSize",
	"HeartBeat",
	"RRARows",
	"RRATimespan",
	"XFF"
};
static int config_keys_num = STATIC_ARRAY_SIZE (config_keys);

/* If datadir is zero, the daemon's basedir is used. If stepsize or heartbeat
 * is zero a default, depending on the `interval' member of the value list is
 * being used. */
static char   *datadir   = NULL;
static int     stepsize  = 0;
static int     heartbeat = 0;
static int     rrarows   = 1200;
static double  xff       = 0.1;

/* XXX: If you need to lock both, cache_lock and queue_lock, at the same time,
 * ALWAYS lock `cache_lock' first! */
static int         cache_timeout = 0;
static int         cache_flush_timeout = 0;
static time_t      cache_flush_last;
static avl_tree_t *cache = NULL;
static pthread_mutex_t cache_lock = PTHREAD_MUTEX_INITIALIZER;

static rrd_queue_t    *queue_head = NULL;
static rrd_queue_t    *queue_tail = NULL;
static pthread_t       queue_thread = 0;
static pthread_mutex_t queue_lock = PTHREAD_MUTEX_INITIALIZER;
static pthread_cond_t  queue_cond = PTHREAD_COND_INITIALIZER;

#if !HAVE_THREADSAFE_LIBRRD
static pthread_mutex_t librrd_lock = PTHREAD_MUTEX_INITIALIZER;
#endif

static int do_shutdown = 0;

/* * * * * * * * * *
 * WARNING:  Magic *
 * * * * * * * * * */

static void rra_free (int rra_num, char **rra_def)
{
	int i;

	for (i = 0; i < rra_num; i++)
	{
		sfree (rra_def[i]);
	}
	sfree (rra_def);
} /* void rra_free */

static int rra_get (char ***ret, const value_list_t *vl)
{
	char **rra_def;
	int rra_num;

	int *rts;
	int  rts_num;

	int rra_max;

	int span;

	int cdp_num;
	int cdp_len;
	int i, j;

	char buffer[64];

	/* The stepsize we use here: If it is user-set, use it. If not, use the
	 * interval of the value-list. */
	int ss;

	if (rrarows <= 0)
	{
		*ret = NULL;
		return (-1);
	}

	ss = (stepsize > 0) ? stepsize : vl->interval;
	if (ss <= 0)
	{
		*ret = NULL;
		return (-1);
	}

	/* Use the configured timespans or fall back to the built-in defaults */
	if (rra_timespans_custom_num != 0)
	{
		rts = rra_timespans_custom;
		rts_num = rra_timespans_custom_num;
	}
	else
	{
		rts = rra_timespans;
		rts_num = rra_timespans_num;
	}

	rra_max = rts_num * rra_types_num;

	if ((rra_def = (char **) malloc ((rra_max + 1) * sizeof (char *))) == NULL)
		return (-1);
	memset (rra_def, '\0', (rra_max + 1) * sizeof (char *));
	rra_num = 0;

	cdp_len = 0;
	for (i = 0; i < rts_num; i++)
	{
		span = rts[i];

		if ((span / ss) < rrarows)
			continue;

		if (cdp_len == 0)
			cdp_len = 1;
		else
			cdp_len = (int) floor (((double) span)
					/ ((double) (rrarows * ss)));

		cdp_num = (int) ceil (((double) span)
				/ ((double) (cdp_len * ss)));

		for (j = 0; j < rra_types_num; j++)
		{
			if (rra_num >= rra_max)
				break;

			if (snprintf (buffer, sizeof (buffer), "RRA:%s:%3.1f:%u:%u",
						rra_types[j], xff,
						cdp_len, cdp_num) >= sizeof (buffer))
			{
				ERROR ("rra_get: Buffer would have been truncated.");
				continue;
			}

			rra_def[rra_num++] = sstrdup (buffer);
		}
	}

#if COLLECT_DEBUG
	DEBUG ("rra_num = %i", rra_num);
	for (i = 0; i < rra_num; i++)
		DEBUG ("  %s", rra_def[i]);
#endif

	*ret = rra_def;
	return (rra_num);
} /* int rra_get */

static void ds_free (int ds_num, char **ds_def)
{
	int i;

	for (i = 0; i < ds_num; i++)
		if (ds_def[i] != NULL)
			free (ds_def[i]);
	free (ds_def);
}

static int ds_get (char ***ret, const data_set_t *ds, const value_list_t *vl)
{
	char **ds_def;
	int ds_num;

	char min[32];
	char max[32];
	char buffer[128];

	DEBUG ("ds->ds_num = %i", ds->ds_num);

	ds_def = (char **) malloc (ds->ds_num * sizeof (char *));
	if (ds_def == NULL)
	{
		char errbuf[1024];
		ERROR ("rrdtool plugin: malloc failed: %s",
				sstrerror (errno, errbuf, sizeof (errbuf)));
		return (-1);
	}
	memset (ds_def, '\0', ds->ds_num * sizeof (char *));

	for (ds_num = 0; ds_num < ds->ds_num; ds_num++)
	{
		data_source_t *d = ds->ds + ds_num;
		char *type;
		int status;

		ds_def[ds_num] = NULL;

		if (d->type == DS_TYPE_COUNTER)
			type = "COUNTER";
		else if (d->type == DS_TYPE_GAUGE)
			type = "GAUGE";
		else
		{
			ERROR ("rrdtool plugin: Unknown DS type: %i",
					d->type);
			break;
		}

		if (isnan (d->min))
		{
			strcpy (min, "U");
		}
		else
		{
			snprintf (min, sizeof (min), "%lf", d->min);
			min[sizeof (min) - 1] = '\0';
		}

		if (isnan (d->max))
		{
			strcpy (max, "U");
		}
		else
		{
			snprintf (max, sizeof (max), "%lf", d->max);
			max[sizeof (max) - 1] = '\0';
		}

		status = snprintf (buffer, sizeof (buffer),
				"DS:%s:%s:%i:%s:%s",
				d->name, type,
				(heartbeat > 0) ? heartbeat : (2 * vl->interval),
				min, max);
		if ((status < 1) || (status >= sizeof (buffer)))
			break;

		ds_def[ds_num] = sstrdup (buffer);
	} /* for ds_num = 0 .. ds->ds_num */

#if COLLECT_DEBUG
{
	int i;
	DEBUG ("ds_num = %i", ds_num);
	for (i = 0; i < ds_num; i++)
		DEBUG ("  %s", ds_def[i]);
}
#endif

	if (ds_num != ds->ds_num)
	{
		ds_free (ds_num, ds_def);
		return (-1);
	}

	*ret = ds_def;
	return (ds_num);
}

#if HAVE_THREADSAFE_LIBRRD
static int srrd_create (char *filename, unsigned long pdp_step, time_t last_up,
		int argc, char **argv)
{
	int status;

	optind = 0; /* bug in librrd? */
	rrd_clear_error ();

	status = rrd_create_r (filename, pdp_step, last_up, argc, argv);

	if (status != 0)
	{
		WARNING ("rrdtool plugin: rrd_create_r (%s) failed: %s",
				filename, rrd_get_error ());
	}

	return (status);
} /* int srrd_create */

static int srrd_update (char *filename, char *template, int argc, char **argv)
{
	int status;

	optind = 0; /* bug in librrd? */
	rrd_clear_error ();

	status = rrd_update_r (filename, template, argc, argv);

	if (status != 0)
	{
		WARNING ("rrdtool plugin: rrd_update_r (%s) failed: %s",
				filename, rrd_get_error ());
	}

	return (status);
} /* int srrd_update */
/* #endif HAVE_THREADSAFE_LIBRRD */

#else /* !HAVE_THREADSAFE_LIBRRD */
static int srrd_create (char *filename, unsigned long pdp_step, time_t last_up,
		int argc, char **argv)
{
	int status;

	int new_argc;
	char **new_argv;

	char pdp_step_str[16];
	char last_up_str[16];

	new_argc = 6 + argc;
	new_argv = (char **) malloc ((new_argc + 1) * sizeof (char *));
	if (new_argv == NULL)
	{
		ERROR ("rrdtool plugin: malloc failed.");
		return (-1);
	}

	if (last_up == 0)
		last_up = time (NULL) - 10;

	snprintf (pdp_step_str, sizeof (pdp_step_str), "%lu", pdp_step);
	pdp_step_str[sizeof (pdp_step_str) - 1] = '\0';
	snprintf (last_up_str, sizeof (last_up_str), "%u", (unsigned int) last_up);
	last_up_str[sizeof (last_up_str) - 1] = '\0';

	new_argv[0] = "create";
	new_argv[1] = filename;
	new_argv[2] = "-s";
	new_argv[3] = pdp_step_str;
	new_argv[4] = "-b";
	new_argv[5] = last_up_str;

	memcpy (new_argv + 6, argv, argc * sizeof (char *));
	new_argv[new_argc] = NULL;
	
	pthread_mutex_lock (&librrd_lock);
	optind = 0; /* bug in librrd? */
	rrd_clear_error ();

	status = rrd_create (new_argc, new_argv);
	pthread_mutex_unlock (&librrd_lock);

	if (status != 0)
	{
		WARNING ("rrdtool plugin: rrd_create (%s) failed: %s",
				filename, rrd_get_error ());
	}

	sfree (new_argv);

	return (status);
} /* int srrd_create */

static int srrd_update (char *filename, char *template, int argc, char **argv)
{
	int status;

	int new_argc;
	char **new_argv;

	assert (template == NULL);

	new_argc = 2 + argc;
	new_argv = (char **) malloc ((new_argc + 1) * sizeof (char *));
	if (new_argv == NULL)
	{
		ERROR ("rrdtool plugin: malloc failed.");
		return (-1);
	}

	new_argv[0] = "update";
	new_argv[1] = filename;

	memcpy (new_argv + 2, argv, argc * sizeof (char *));
	new_argv[new_argc] = NULL;

	pthread_mutex_lock (&librrd_lock);
	optind = 0; /* bug in librrd? */
	rrd_clear_error ();

	status = rrd_update (new_argc, new_argv);
	pthread_mutex_unlock (&librrd_lock);

	if (status != 0)
	{
		WARNING ("rrdtool plugin: rrd_update_r failed: %s: %s",
				argv[1], rrd_get_error ());
	}

	sfree (new_argv);

	return (status);
} /* int srrd_update */
#endif /* !HAVE_THREADSAFE_LIBRRD */

static int rrd_create_file (char *filename, const data_set_t *ds, const value_list_t *vl)
{
	char **argv;
	int argc;
	char **rra_def;
	int rra_num;
	char **ds_def;
	int ds_num;
	int status = 0;

	if (check_create_dir (filename))
		return (-1);

	if ((rra_num = rra_get (&rra_def, vl)) < 1)
	{
		ERROR ("rrd_create_file failed: Could not calculate RRAs");
		return (-1);
	}

	if ((ds_num = ds_get (&ds_def, ds, vl)) < 1)
	{
		ERROR ("rrd_create_file failed: Could not calculate DSes");
		return (-1);
	}

	argc = ds_num + rra_num;

	if ((argv = (char **) malloc (sizeof (char *) * (argc + 1))) == NULL)
	{
		char errbuf[1024];
		ERROR ("rrd_create failed: %s",
				sstrerror (errno, errbuf, sizeof (errbuf)));
		return (-1);
	}

	memcpy (argv, ds_def, ds_num * sizeof (char *));
	memcpy (argv + ds_num, rra_def, rra_num * sizeof (char *));
	argv[ds_num + rra_num] = NULL;

	assert (vl->time > 10);
	status = srrd_create (filename,
			(stepsize > 0) ? stepsize : vl->interval,
			vl->time - 10,
			argc, argv);

	free (argv);
	ds_free (ds_num, ds_def);
	rra_free (rra_num, rra_def);

	return (status);
}

static int value_list_to_string (char *buffer, int buffer_len,
		const data_set_t *ds, const value_list_t *vl)
{
	int offset;
	int status;
	int i;

	memset (buffer, '\0', buffer_len);

	status = snprintf (buffer, buffer_len, "%u", (unsigned int) vl->time);
	if ((status < 1) || (status >= buffer_len))
		return (-1);
	offset = status;

	for (i = 0; i < ds->ds_num; i++)
	{
		if ((ds->ds[i].type != DS_TYPE_COUNTER)
				&& (ds->ds[i].type != DS_TYPE_GAUGE))
			return (-1);

		if (ds->ds[i].type == DS_TYPE_COUNTER)
			status = snprintf (buffer + offset, buffer_len - offset,
					":%llu", vl->values[i].counter);
		else
			status = snprintf (buffer + offset, buffer_len - offset,
					":%lf", vl->values[i].gauge);

		if ((status < 1) || (status >= (buffer_len - offset)))
			return (-1);

		offset += status;
	} /* for ds->ds_num */

	return (0);
} /* int value_list_to_string */

static int value_list_to_filename (char *buffer, int buffer_len,
		const data_set_t *ds, const value_list_t *vl)
{
	int offset = 0;
	int status;

	if (datadir != NULL)
	{
		status = snprintf (buffer + offset, buffer_len - offset,
				"%s/", datadir);
		if ((status < 1) || (status >= buffer_len - offset))
			return (-1);
		offset += status;
	}

	status = snprintf (buffer + offset, buffer_len - offset,
			"%s/", vl->host);
	if ((status < 1) || (status >= buffer_len - offset))
		return (-1);
	offset += status;

	if (strlen (vl->plugin_instance) > 0)
		status = snprintf (buffer + offset, buffer_len - offset,
				"%s-%s/", vl->plugin, vl->plugin_instance);
	else
		status = snprintf (buffer + offset, buffer_len - offset,
				"%s/", vl->plugin);
	if ((status < 1) || (status >= buffer_len - offset))
		return (-1);
	offset += status;

	if (strlen (vl->type_instance) > 0)
		status = snprintf (buffer + offset, buffer_len - offset,
				"%s-%s.rrd", ds->type, vl->type_instance);
	else
		status = snprintf (buffer + offset, buffer_len - offset,
				"%s.rrd", ds->type);
	if ((status < 1) || (status >= buffer_len - offset))
		return (-1);
	offset += status;

	return (0);
} /* int value_list_to_filename */

static void *rrd_queue_thread (void *data)
{
	while (42)
	{
		rrd_queue_t *queue_entry;
		rrd_cache_t *cache_entry;
		char **values;
		int    values_num;
		int    i;

		/* XXX: If you need to lock both, cache_lock and queue_lock, at
		 * the same time, ALWAYS lock `cache_lock' first! */

		/* wait until an entry is available */
		pthread_mutex_lock (&queue_lock);
		while ((queue_head == NULL) && (do_shutdown == 0))
			pthread_cond_wait (&queue_cond, &queue_lock);

		/* We're in the shutdown phase */
		if (queue_head == NULL)
		{
			pthread_mutex_unlock (&queue_lock);
			break;
		}

		/* Dequeue the first entry */
		queue_entry = queue_head;
		if (queue_head == queue_tail)
			queue_head = queue_tail = NULL;
		else
			queue_head = queue_head->next;

		/* Unlock the queue again */
		pthread_mutex_unlock (&queue_lock);

		/* We now need the cache lock so the entry isn't updated while
		 * we make a copy of it's values */
		pthread_mutex_lock (&cache_lock);

		avl_get (cache, queue_entry->filename, (void *) &cache_entry);

		values = cache_entry->values;
		values_num = cache_entry->values_num;

		cache_entry->values = NULL;
		cache_entry->values_num = 0;
		cache_entry->flags = FLAG_NONE;

		pthread_mutex_unlock (&cache_lock);

		/* Write the values to the RRD-file */
		srrd_update (queue_entry->filename, NULL, values_num, values);

		for (i = 0; i < values_num; i++)
		{
			sfree (values[i]);
		}
		sfree (values);
		sfree (queue_entry->filename);
		sfree (queue_entry);
	} /* while (42) */

	pthread_mutex_lock (&cache_lock);
	avl_destroy (cache);
	cache = NULL;
	pthread_mutex_unlock (&cache_lock);

	pthread_exit ((void *) 0);
	return ((void *) 0);
} /* void *rrd_queue_thread */

static int rrd_queue_cache_entry (const char *filename)
{
	rrd_queue_t *queue_entry;

	queue_entry = (rrd_queue_t *) malloc (sizeof (rrd_queue_t));
	if (queue_entry == NULL)
		return (-1);

	queue_entry->filename = strdup (filename);
	if (queue_entry->filename == NULL)
	{
		free (queue_entry);
		return (-1);
	}

	queue_entry->next = NULL;

	pthread_mutex_lock (&queue_lock);
	if (queue_tail == NULL)
		queue_head = queue_entry;
	else
		queue_tail->next = queue_entry;
	queue_tail = queue_entry;
	pthread_cond_signal (&queue_cond);
	pthread_mutex_unlock (&queue_lock);

	DEBUG ("rrdtool plugin: Put `%s' into the update queue", filename);

	return (0);
} /* int rrd_queue_cache_entry */

static void rrd_cache_flush (int timeout)
{
	rrd_cache_t *rc;
	time_t       now;

	char **keys = NULL;
	int    keys_num = 0;

	char *key;
	avl_iterator_t *iter;
	int i;

<<<<<<< HEAD
	DEBUG ("Flushing cache, timeout = %i", timeout);
=======
	if (cache == NULL)
		return;

	DEBUG ("rrdtool plugin: Flushing cache, timeout = %i", timeout);
>>>>>>> 8a384e73

	now = time (NULL);

	/* Build a list of entries to be flushed */
	iter = avl_get_iterator (cache);
	while (avl_iterator_next (iter, (void *) &key, (void *) &rc) == 0)
	{
		DEBUG ("key = %s; age = %i;", key, now - rc->first_value);

		if (rc->flags == FLAG_QUEUED)
			continue;
		else if ((now - rc->first_value) < timeout)
			continue;
		else if (rc->values_num > 0)
		{
			if (rrd_queue_cache_entry (key) == 0)
				rc->flags = FLAG_QUEUED;
		}
		else /* ancient and no values -> waste of memory */
		{
			keys = (char **) realloc ((void *) keys,
					(keys_num + 1) * sizeof (char *));
			if (keys == NULL)
			{
				char errbuf[1024];
				ERROR ("rrdtool plugin: "
						"realloc failed: %s",
						sstrerror (errno, errbuf,
							sizeof (errbuf)));
				avl_iterator_destroy (iter);
				return;
			}
			keys[keys_num] = key;
			keys_num++;
		}
	} /* while (avl_iterator_next) */
	avl_iterator_destroy (iter);
	
	for (i = 0; i < keys_num; i++)
	{
		if (avl_remove (cache, keys[i], (void *) &key, (void *) &rc) != 0)
		{
			DEBUG ("rrdtool plugin: avl_remove (%s) failed.", keys[i]);
			continue;
		}

		assert (rc->values == NULL);
		assert (rc->values_num == 0);

		sfree (rc);
		sfree (key);
		keys[i] = NULL;
	} /* for (i = 0..keys_num) */

	free (keys);

	cache_flush_last = now;
} /* void rrd_cache_flush */

static int rrd_cache_insert (const char *filename,
		const char *value, time_t value_time)
{
	rrd_cache_t *rc = NULL;
	int new_rc = 0;
	char **values_new;

	pthread_mutex_lock (&cache_lock);

	avl_get (cache, filename, (void *) &rc);

	if (rc == NULL)
	{
		rc = (rrd_cache_t *) malloc (sizeof (rrd_cache_t));
		if (rc == NULL)
			return (-1);
		rc->values_num = 0;
		rc->values = NULL;
		rc->first_value = 0;
		rc->last_value = 0;
		rc->flags = FLAG_NONE;
		new_rc = 1;
	}

	if (rc->last_value >= value_time)
	{
		pthread_mutex_unlock (&cache_lock);
		WARNING ("rrdtool plugin: (rc->last_value = %u) >= (value_time = %u)",
				(unsigned int) rc->last_value,
				(unsigned int) value_time);
		return (-1);
	}

	values_new = (char **) realloc ((void *) rc->values,
			(rc->values_num + 1) * sizeof (char *));
	if (values_new == NULL)
	{
		char errbuf[1024];
		void *cache_key = NULL;

		sstrerror (errno, errbuf, sizeof (errbuf));

		avl_remove (cache, filename, &cache_key, NULL);
		pthread_mutex_unlock (&cache_lock);

		ERROR ("rrdtool plugin: realloc failed: %s", errbuf);

		sfree (cache_key);
		sfree (rc->values);
		sfree (rc);
		return (-1);
	}
	rc->values = values_new;

	rc->values[rc->values_num] = strdup (value);
	if (rc->values[rc->values_num] != NULL)
		rc->values_num++;

	if (rc->values_num == 1)
		rc->first_value = value_time;
	rc->last_value = value_time;

	/* Insert if this is the first value */
	if (new_rc == 1)
	{
		void *cache_key = strdup (filename);

		if (cache_key == NULL)
		{
			char errbuf[1024];
			sstrerror (errno, errbuf, sizeof (errbuf));

			pthread_mutex_unlock (&cache_lock);

			ERROR ("rrdtool plugin: strdup failed: %s", errbuf);

			sfree (rc->values[0]);
			sfree (rc->values);
			sfree (rc);
			return (-1);
		}

		avl_insert (cache, cache_key, rc);
	}

	DEBUG ("rrd_cache_insert (%s, %s, %u) = %p", filename, value,
			(unsigned int) value_time, (void *) rc);

	if ((rc->last_value - rc->first_value) >= cache_timeout)
	{
		/* XXX: If you need to lock both, cache_lock and queue_lock, at
		 * the same time, ALWAYS lock `cache_lock' first! */
		if (rc->flags != FLAG_QUEUED)
		{
			if (rrd_queue_cache_entry (filename) == 0)
				rc->flags = FLAG_QUEUED;
		}
		else
		{
			DEBUG ("rrdtool plugin: `%s' is already queued.", filename);
		}
	}

	if ((cache_timeout > 0) &&
			((time (NULL) - cache_flush_last) > cache_flush_timeout))
		rrd_cache_flush (cache_flush_timeout);


	pthread_mutex_unlock (&cache_lock);

	return (0);
} /* int rrd_cache_insert */

static int rrd_write (const data_set_t *ds, const value_list_t *vl)
{
	struct stat  statbuf;
	char         filename[512];
	char         values[512];
	int          status;

	if (value_list_to_filename (filename, sizeof (filename), ds, vl) != 0)
		return (-1);

	if (value_list_to_string (values, sizeof (values), ds, vl) != 0)
		return (-1);

	if (stat (filename, &statbuf) == -1)
	{
		if (errno == ENOENT)
		{
			if (rrd_create_file (filename, ds, vl))
				return (-1);
		}
		else
		{
			char errbuf[1024];
			ERROR ("stat(%s) failed: %s", filename,
					sstrerror (errno, errbuf,
						sizeof (errbuf)));
			return (-1);
		}
	}
	else if (!S_ISREG (statbuf.st_mode))
	{
		ERROR ("stat(%s): Not a regular file!",
				filename);
		return (-1);
	}

	status = rrd_cache_insert (filename, values, vl->time);

	return (status);
} /* int rrd_write */

static int rrd_config (const char *key, const char *value)
{
	if (strcasecmp ("CacheTimeout", key) == 0)
	{
		int tmp = atoi (value);
		if (tmp < 0)
		{
			fprintf (stderr, "rrdtool: `CacheTimeout' must "
					"be greater than 0.\n");
			return (1);
		}
		cache_timeout = tmp;
	}
	else if (strcasecmp ("CacheFlush", key) == 0)
	{
		int tmp = atoi (value);
		if (tmp < 0)
		{
			fprintf (stderr, "rrdtool: `CacheFlush' must "
					"be greater than 0.\n");
			return (1);
		}
		cache_flush_timeout = tmp;
	}
	else if (strcasecmp ("DataDir", key) == 0)
	{
		if (datadir != NULL)
			free (datadir);
		datadir = strdup (value);
		if (datadir != NULL)
		{
			int len = strlen (datadir);
			while ((len > 0) && (datadir[len - 1] == '/'))
			{
				len--;
				datadir[len] = '\0';
			}
			if (len <= 0)
			{
				free (datadir);
				datadir = NULL;
			}
		}
	}
	else if (strcasecmp ("StepSize", key) == 0)
	{
		stepsize = atoi (value);
		if (stepsize < 0)
			stepsize = 0;
	}
	else if (strcasecmp ("HeartBeat", key) == 0)
	{
		heartbeat = atoi (value);
		if (heartbeat < 0)
			heartbeat = 0;
	}
	else if (strcasecmp ("RRARows", key) == 0)
	{
		int tmp = atoi (value);
		if (tmp <= 0)
		{
			fprintf (stderr, "rrdtool: `RRARows' must "
					"be greater than 0.\n");
			return (1);
		}
		rrarows = tmp;
	}
	else if (strcasecmp ("RRATimespan", key) == 0)
	{
		char *saveptr = NULL;
		char *dummy;
		char *ptr;
		char *value_copy;
		int *tmp_alloc;

		value_copy = strdup (value);
		if (value_copy == NULL)
			return (1);

		dummy = value_copy;
		while ((ptr = strtok_r (dummy, ", \t", &saveptr)) != NULL)
		{
			dummy = NULL;
			
			tmp_alloc = realloc (rra_timespans_custom,
					sizeof (int) * (rra_timespans_custom_num + 1));
			if (tmp_alloc == NULL)
			{
				fprintf (stderr, "rrdtool: realloc failed.\n");
				free (value_copy);
				return (1);
			}
			rra_timespans_custom = tmp_alloc;
			rra_timespans_custom[rra_timespans_custom_num] = atoi (ptr);
			if (rra_timespans_custom[rra_timespans_custom_num] != 0)
				rra_timespans_custom_num++;
		} /* while (strtok_r) */
		free (value_copy);
	}
	else if (strcasecmp ("XFF", key) == 0)
	{
		double tmp = atof (value);
		if ((tmp < 0.0) || (tmp >= 1.0))
		{
			fprintf (stderr, "rrdtool: `XFF' must "
					"be in the range 0 to 1 (exclusive).");
			return (1);
		}
		xff = tmp;
	}
	else
	{
		return (-1);
	}
	return (0);
} /* int rrd_config */

static int rrd_shutdown (void)
{
	pthread_mutex_lock (&cache_lock);
	rrd_cache_flush (-1);
	pthread_mutex_unlock (&cache_lock);

	/* Wait for all the values to be written to disk before returning. */
	if (queue_thread != 0)
	{
		pthread_join (queue_thread, NULL);
		queue_thread = 0;
		DEBUG ("rrdtool plugin: queue_thread exited.");
	}

	pthread_mutex_lock (&queue_lock);
	do_shutdown = 1;
	pthread_cond_signal (&queue_cond);
	pthread_mutex_unlock (&queue_lock);

	return (0);
} /* int rrd_shutdown */

static int rrd_init (void)
{
	int status;

	if (stepsize < 0)
		stepsize = 0;
	if (heartbeat <= 0)
	{
		if (stepsize > 0)
			heartbeat = 2 * stepsize;
		else
			heartbeat = 0;
	}

	if ((heartbeat > 0) && (heartbeat < interval_g))
		WARNING ("rrdtool plugin: Your `heartbeat' is "
				"smaller than your `interval'. This will "
				"likely cause problems.");
	else if ((stepsize > 0) && (stepsize < interval_g))
		WARNING ("rrdtool plugin: Your `stepsize' is "
				"smaller than your `interval'. This will "
				"create needlessly big RRD-files.");

	/* Set the cache up */
	pthread_mutex_lock (&cache_lock);

	cache = avl_create ((int (*) (const void *, const void *)) strcmp);
	if (cache == NULL)
	{
		ERROR ("rrdtool plugin: avl_create failed.");
		return (-1);
	}

	cache_flush_last = time (NULL);
	if (cache_timeout < 2)
	{
		cache_timeout = 0;
		cache_flush_timeout = 0;
	}
	else if (cache_flush_timeout < cache_timeout)
		cache_flush_timeout = 10 * cache_timeout;

	pthread_mutex_unlock (&cache_lock);

	status = pthread_create (&queue_thread, NULL, rrd_queue_thread, NULL);
	if (status != 0)
	{
		ERROR ("rrdtool plugin: Cannot create queue-thread.");
		return (-1);
	}

	DEBUG ("rrdtool plugin: rrd_init: datadir = %s; stepsize = %i;"
			" heartbeat = %i; rrarows = %i; xff = %lf;",
			(datadir == NULL) ? "(null)" : datadir,
			stepsize, heartbeat, rrarows, xff);

	return (0);
} /* int rrd_init */

void module_register (void)
{
	plugin_register_config ("rrdtool", rrd_config,
			config_keys, config_keys_num);
	plugin_register_init ("rrdtool", rrd_init);
	plugin_register_write ("rrdtool", rrd_write);
	plugin_register_shutdown ("rrdtool", rrd_shutdown);
}<|MERGE_RESOLUTION|>--- conflicted
+++ resolved
@@ -714,14 +714,7 @@
 	avl_iterator_t *iter;
 	int i;
 
-<<<<<<< HEAD
-	DEBUG ("Flushing cache, timeout = %i", timeout);
-=======
-	if (cache == NULL)
-		return;
-
 	DEBUG ("rrdtool plugin: Flushing cache, timeout = %i", timeout);
->>>>>>> 8a384e73
 
 	now = time (NULL);
 
